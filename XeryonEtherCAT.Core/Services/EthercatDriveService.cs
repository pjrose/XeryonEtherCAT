--- conflicted
+++ resolved
@@ -51,11 +51,7 @@
     private bool[] _stopLatch = Array.Empty<bool>();
     private SoemStatusSnapshot _snapshot = new(DateTimeOffset.UtcNow, new SoemHealthSnapshot(0, 0, 0, 0, 0, 0, 0), Array.Empty<SoemShim.DriveTxPDO>(), TimeSpan.Zero, TimeSpan.Zero, TimeSpan.Zero);
     private int _wkcStrikes;
-<<<<<<< HEAD
-    private int _fatalErrorCount;
-=======
     private long _telemetrySequence;
->>>>>>> bd258aea
 
     public EthercatDriveService(EthercatDriveOptions? options = null, ILogger? logger = null, ISoemClient? soemClient = null)
     {
