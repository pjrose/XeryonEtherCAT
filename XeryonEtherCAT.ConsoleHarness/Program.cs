--- conflicted
+++ resolved
@@ -154,21 +154,6 @@
 
     private void PrintMenu()
     {
-<<<<<<< HEAD
-        _consoleWriter.WriteLine("==== Xeryon EtherCAT Service Harness ====");
-        _consoleWriter.WriteLine(" 1) List network adapters");
-        _consoleWriter.WriteLine(" 2) Initialize EtherCAT session");
-        _consoleWriter.WriteLine(" 3) Shutdown session");
-        _consoleWriter.WriteLine(" 4) Query slave devices / status snapshot");
-        _consoleWriter.WriteLine(" 5) Run process data soak test");
-        _consoleWriter.WriteLine(" 6) Issue Reset and Enable");
-        _consoleWriter.WriteLine(" 7) Cable disconnect / re-init drill");
-        _consoleWriter.WriteLine(" 8) Send raw command frame");
-        _consoleWriter.WriteLine(" 9) Demonstrate command queueing");
-        _consoleWriter.WriteLine("10) Reset / homing / recovery workflow");
-        _consoleWriter.WriteLine("11) Toggle MQTT bridge");
-        _consoleWriter.WriteLine(" 0) Exit");
-=======
         Console.WriteLine("==== Xeryon EtherCAT Service Harness ====");
         Console.WriteLine(" 1) List network adapters");
         Console.WriteLine(" 2) Initialize EtherCAT session");
@@ -183,7 +168,6 @@
         Console.WriteLine("11) Toggle MQTT bridge");
         Console.WriteLine("12) Toggle gRPC server");
         Console.WriteLine(" 0) Exit");
->>>>>>> bd258aea
     }
 
     private async Task InitializeAsync()
